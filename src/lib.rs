#![warn(missing_docs)]

//! # Shell Link parser and writer for Rust.
//! Works on any OS - although only really useful in Windows, this library can parse and write
//! .lnk files, a shell link, that can be understood by Windows.
//!
//! To get started, see the [ShellLink](struct.ShellLink.html) struct.
//!
//! The full specification of these files can be found at
//! [Microsoft's Website](https://docs.microsoft.com/en-us/openspecs/windows_protocols/ms-shllink/16cb4ca1-9339-4d0c-a68d-bf1d6cc0f943).
//!
//! ## Example
//! A simple example appears as follows:
//! ```ignore
//! use lnk::ShellLink;
//! // ...
//! ShellLink::new_simple(std::path::Path::new(r"C:\Windows\System32\notepad.exe"));
//! ```

use byteorder::{ByteOrder, LE};
#[allow(unused)]
use log::{debug, error, info, trace, warn};

<<<<<<< HEAD
use std::{fs::File, path::PathBuf};
use std::io::{prelude::*, BufReader, BufWriter};
=======
use std::fs::File;
use std::io::{prelude::*, BufReader};
#[cfg(feature = "experimental_save")]
use std::io::BufWriter;
#[cfg(feature = "experimental_save")]
>>>>>>> ab8ae81a
use std::path::Path;
use std::convert::TryFrom;

mod header;
pub use header::{
    FileAttributeFlags, HotkeyFlags, HotkeyKey, HotkeyModifiers, LinkFlags, ShellLinkHeader,
    ShowCommand,
};

mod linktarget;
pub use linktarget::LinkTargetIdList;

mod linkinfo;
pub use linkinfo::LinkInfo;

mod stringdata;

mod extradata;
pub use extradata::ExtraData;

mod filetime;
pub use filetime::FileTime;

/// The error type for shell link parsing errors.
#[derive(Debug)]
pub enum Error {
    /// An IO error occurred.
    IoError(std::io::Error),
    /// The parsed file isn't a shell link.
    NotAShellLinkError,
}

impl From<std::io::Error> for Error {
    fn from(e: std::io::Error) -> Self {
        Error::IoError(e)
    }
}

/// A shell link
#[derive(Clone, Debug)]
pub struct ShellLink {
    shell_link_header: header::ShellLinkHeader,
    linktarget_id_list: Option<linktarget::LinkTargetIdList>,
    link_info: Option<linkinfo::LinkInfo>,
    name_string: Option<String>,
    relative_path: Option<String>,
    working_dir: Option<String>,
    command_line_arguments: Option<String>,
    icon_location: Option<String>,
    _extra_data: Vec<extradata::ExtraData>,
}

impl Default for ShellLink {
    /// Create a new ShellLink, left blank for manual configuration.
    /// For those who are not familar with the Shell Link specification, I
    /// suggest you look at the [`ShellLink::new_simple`] method.
    fn default() -> Self {
        Self {
            shell_link_header: header::ShellLinkHeader::default(),
            linktarget_id_list: None,
            link_info: None,
            name_string: None,
            relative_path: None,
            working_dir: None,
            command_line_arguments: None,
            icon_location: None,
            _extra_data: vec![],
        }
    }
}

impl ShellLink {
    #[cfg(feature = "experimental_save")]
    /// Create a new ShellLink pointing to a location, with otherwise default settings.
    pub fn new_simple<P: AsRef<Path>>(to: P) -> std::io::Result<Self> {
        use std::fs;

        let meta = fs::metadata(&to)?;
        let mut canonical = fs::canonicalize(&to)?.into_boxed_path();
        if cfg!(windows) {
            // Remove symbol for long path if present.
            let can_os = canonical.as_os_str().to_str().unwrap();
            if can_os.starts_with("\\\\?\\") {
                canonical = PathBuf::new().join(&can_os[4..]).into_boxed_path();
            }
        }

        let mut sl = Self::default();

        let mut flags = LinkFlags::IS_UNICODE;
        sl.header_mut().set_link_flags(flags);
        if meta.is_dir() {
            sl.header_mut()
                .set_file_attributes(FileAttributeFlags::FILE_ATTRIBUTE_DIRECTORY);
        } else {
            flags |= LinkFlags::HAS_WORKING_DIR | LinkFlags::HAS_RELATIVE_PATH | LinkFlags::HAS_LINK_INFO;
            sl.header_mut().set_link_flags(flags);
            sl.set_relative_path(Some(format!(
<<<<<<< HEAD
                "{}",
                to.as_ref().to_str().unwrap()
            )));

            let mut ances = canonical.ancestors();
            ances.next(); // drop the last one - the file name itself
            sl.set_working_dir(Some(ances.next().unwrap().to_str().unwrap().to_string()));
            sl.header_mut().set_file_size(meta.len() as u32);
=======
                ".\\{}",
                canonical.file_name().unwrap().to_str().unwrap()
            )));
            sl.set_working_dir(Some(canonical.parent().unwrap().to_str().unwrap().to_string()));
            sl.link_info = Some(_);
>>>>>>> ab8ae81a
        }

        Ok(sl)
    }

    #[cfg(feature = "experimental_save")]
    /// Save a shell link.
    ///
    /// Note that this doesn't save any [`ExtraData`](struct.ExtraData.html) entries.
    pub fn save<P: AsRef<std::path::Path>>(&self, path: P) -> std::io::Result<()> {
        let mut w = BufWriter::new(File::create(path)?);

        debug!("Writing header...");
        let header_data: [u8; 0x4c] = self.shell_link_header.into();
        w.write_all(&header_data)?;

        let link_flags = *self.header().link_flags();

        if link_flags.contains(LinkFlags::HAS_LINK_TARGET_ID_LIST) {
            if let None = self.linktarget_id_list {
                error!("LinkTargetIDList not specified but expected!")
            }
            debug!("A LinkTargetIDList is marked as present. Writing.");
            let mut data: Vec<u8> = self.linktarget_id_list.clone().unwrap().into();
            w.write_all(&mut data)?;
        }

        if link_flags.contains(LinkFlags::HAS_LINK_INFO) {
            if let None = self.link_info {
                error!("LinkInfo not specified but expected!")
            }
            debug!("LinkInfo is marked as present. Writing.");
            let mut data: Vec<u8> = self.link_info.clone().unwrap().into();
            w.write_all(&mut data)?;
        }

        if link_flags.contains(LinkFlags::HAS_NAME) {
            if self.name_string == None {
                error!("Name not specified but expected!")
            }
            debug!("Name is marked as present. Writing.");
            w.write_all(&stringdata::to_data(
                self.name_string.as_ref().unwrap(),
                link_flags,
            ))?;
        }

        if link_flags.contains(LinkFlags::HAS_RELATIVE_PATH) {
            if self.relative_path == None {
                error!("Relative path not specified but expected!")
            }
            debug!("Relative path is marked as present. Writing.");
            w.write_all(&stringdata::to_data(
                self.relative_path.as_ref().unwrap(),
                link_flags,
            ))?;
        }

        if link_flags.contains(LinkFlags::HAS_WORKING_DIR) {
            if self.working_dir == None {
                error!("Working Directory not specified but expected!")
            }
            debug!("Working dir is marked as present. Writing.");
            w.write_all(&stringdata::to_data(
                self.working_dir.as_ref().unwrap(),
                link_flags,
            ))?;
        }

        if link_flags.contains(LinkFlags::HAS_ARGUMENTS) {
            if self.icon_location == None {
                error!("Arguments not specified but expected!")
            }
            debug!("Arguments are marked as present. Writing.");
            w.write_all(&stringdata::to_data(
                self.command_line_arguments.as_ref().unwrap(),
                link_flags,
            ))?;
        }

        if link_flags.contains(LinkFlags::HAS_ICON_LOCATION) {
            if self.icon_location == None {
                error!("Icon Location not specified but expected!")
            }
            debug!("Icon Location is marked as present. Writing.");
            w.write_all(&stringdata::to_data(
                self.icon_location.as_ref().unwrap(),
                link_flags,
            ))?;
        }

        Ok(())
    }

    /// Open and parse a shell link
    pub fn open<P: AsRef<std::path::Path>>(path: P) -> Result<Self, Error> {
        debug!("Opening {:?}", path.as_ref());
        let mut r = BufReader::new(File::open(path)?);
        let mut data = vec![];
        trace!("Reading file.");
        r.read_to_end(&mut data)?;

        trace!("Parsing shell header.");
        if data.len() < 0x4c {
            return Err(Error::NotAShellLinkError);
        }
        let shell_link_header = header::ShellLinkHeader::try_from(&data[0..0x4c])?;
        debug!("Shell header: {:#?}", shell_link_header);

        let mut cursor = 0x4c;

        let mut linktarget_id_list = None;
        let link_flags = *shell_link_header.link_flags();
        if link_flags.contains(LinkFlags::HAS_LINK_TARGET_ID_LIST) {
            debug!("A LinkTargetIDList is marked as present. Parsing now.");
            debug!("Cursor position: 0x{:x}", cursor);
            let list = linktarget::LinkTargetIdList::from(&data[cursor..]);
            debug!("{:?}", list);
            cursor += list.size as usize + 2; // add LinkTargetSize size
            linktarget_id_list = Some(list);
        }

        let mut link_info = None;
        if link_flags.contains(LinkFlags::HAS_LINK_INFO) {
            debug!("LinkInfo is marked as present. Parsing now.");
            debug!("Cursor position: 0x{:x}", cursor);
            let info = linkinfo::LinkInfo::from(&data[cursor..]);
            debug!("{:?}", info);
            cursor += info.size as usize;
            link_info = Some(info);
        }

        let mut name_string = None;
        let mut relative_path = None;
        let mut working_dir = None;
        let mut command_line_arguments = None;
        let mut icon_location = None;

        if link_flags.contains(LinkFlags::HAS_NAME) {
            debug!("Name is marked as present. Parsing now.");
            debug!("Cursor position: 0x{:x}", cursor);
            let (len, data) = stringdata::parse_string(&data[cursor..], link_flags);
            name_string = Some(data);
            cursor += len; // add len bytes
        }

        if link_flags.contains(LinkFlags::HAS_RELATIVE_PATH) {
            debug!("Relative path is marked as present. Parsing now.");
            debug!("Cursor position: 0x{:x}", cursor);
            let (len, data) = stringdata::parse_string(&data[cursor..], link_flags);
            relative_path = Some(data);
            cursor += len; // add len bytes
        }

        if link_flags.contains(LinkFlags::HAS_WORKING_DIR) {
            debug!("Working dir is marked as present. Parsing now.");
            debug!("Cursor position: 0x{:x}", cursor);
            let (len, data) = stringdata::parse_string(&data[cursor..], link_flags);
            working_dir = Some(data);
            cursor += len; // add len bytes
        }

        if link_flags.contains(LinkFlags::HAS_ARGUMENTS) {
            debug!("Arguments are marked as present. Parsing now.");
            debug!("Cursor position: 0x{:x}", cursor);
            let (len, data) = stringdata::parse_string(&data[cursor..], link_flags);
            command_line_arguments = Some(data);
            cursor += len; // add len bytes
        }

        if link_flags.contains(LinkFlags::HAS_ICON_LOCATION) {
            debug!("Icon Location is marked as present. Parsing now.");
            debug!("Cursor position: 0x{:x}", cursor);
            let (len, data) = stringdata::parse_string(&data[cursor..], link_flags);
            icon_location = Some(data);
            cursor += len; // add len bytes
        }

        let mut extra_data = Vec::new();

        loop {
            if data[cursor..].len() < 4 {
                warn!("The ExtraData length is invalid.");
                break; // Probably an error?
            }
            debug!("Parsing ExtraData");
            debug!("Cursor position: 0x{:x}", cursor);
            let query = LE::read_u32(&data[cursor..]);
            if query < 0x04 {
                break;
            }
            extra_data.push(extradata::ExtraData::from(&data[cursor..]));
            cursor += query as usize;
        }

        let _remaining_data = &data[cursor..];

        Ok(Self {
            shell_link_header,
            linktarget_id_list,
            link_info,
            name_string,
            relative_path,
            working_dir,
            command_line_arguments,
            icon_location,
            _extra_data: extra_data,
        })
    }

    /// Get the header of the shell link
    pub fn header(&self) -> &ShellLinkHeader {
        &self.shell_link_header
    }

    #[cfg(feature = "experimental_save")]
    /// Get a mutable instance of the shell link's header
    pub fn header_mut(&mut self) -> &mut ShellLinkHeader {
        &mut self.shell_link_header
    }

    /// Get the shell link's name, if set
    pub fn name(&self) -> &Option<String> {
        &self.name_string
    }

    #[cfg(feature = "experimental_save")]
    /// Set the shell link's name
    pub fn set_name(&mut self, name: Option<String>) {
        self.header_mut()
            .update_link_flags(LinkFlags::HAS_NAME, name.is_some());
        self.name_string = name;
    }

    /// Get the shell link's relative path, if set
    pub fn relative_path(&self) -> &Option<String> {
        &self.relative_path
    }

    #[cfg(feature = "experimental_save")]
    /// Set the shell link's relative path
    pub fn set_relative_path(&mut self, relative_path: Option<String>) {
        self.header_mut()
            .update_link_flags(LinkFlags::HAS_RELATIVE_PATH, relative_path.is_some());
        self.relative_path = relative_path;
    }

    /// Get the shell link's working directory, if set
    pub fn working_dir(&self) -> &Option<String> {
        &self.working_dir
    }

    #[cfg(feature = "experimental_save")]
    /// Set the shell link's working directory
    pub fn set_working_dir(&mut self, working_dir: Option<String>) {
        self.header_mut()
            .update_link_flags(LinkFlags::HAS_WORKING_DIR, working_dir.is_some());
        self.working_dir = working_dir;
    }

    /// Get the shell link's arguments, if set
    pub fn arguments(&self) -> &Option<String> {
        &self.command_line_arguments
    }

    #[cfg(feature = "experimental_save")]
    /// Set the shell link's arguments
    pub fn set_arguments(&mut self, arguments: Option<String>) {
        self.header_mut()
            .update_link_flags(LinkFlags::HAS_ARGUMENTS, arguments.is_some());
        self.command_line_arguments = arguments;
    }

    /// Get the shell link's icon location, if set
    pub fn icon_location(&self) -> &Option<String> {
        &self.icon_location
    }

    #[cfg(feature = "experimental_save")]
    /// Set the shell link's icon location
    pub fn set_icon_location(&mut self, icon_location: Option<String>) {
        self.header_mut()
            .update_link_flags(LinkFlags::HAS_ICON_LOCATION, icon_location.is_some());
        self.icon_location = icon_location;
    }
}<|MERGE_RESOLUTION|>--- conflicted
+++ resolved
@@ -21,16 +21,11 @@
 #[allow(unused)]
 use log::{debug, error, info, trace, warn};
 
-<<<<<<< HEAD
-use std::{fs::File, path::PathBuf};
-use std::io::{prelude::*, BufReader, BufWriter};
-=======
 use std::fs::File;
 use std::io::{prelude::*, BufReader};
 #[cfg(feature = "experimental_save")]
 use std::io::BufWriter;
 #[cfg(feature = "experimental_save")]
->>>>>>> ab8ae81a
 use std::path::Path;
 use std::convert::TryFrom;
 
@@ -129,22 +124,11 @@
             flags |= LinkFlags::HAS_WORKING_DIR | LinkFlags::HAS_RELATIVE_PATH | LinkFlags::HAS_LINK_INFO;
             sl.header_mut().set_link_flags(flags);
             sl.set_relative_path(Some(format!(
-<<<<<<< HEAD
-                "{}",
-                to.as_ref().to_str().unwrap()
-            )));
-
-            let mut ances = canonical.ancestors();
-            ances.next(); // drop the last one - the file name itself
-            sl.set_working_dir(Some(ances.next().unwrap().to_str().unwrap().to_string()));
-            sl.header_mut().set_file_size(meta.len() as u32);
-=======
                 ".\\{}",
                 canonical.file_name().unwrap().to_str().unwrap()
             )));
             sl.set_working_dir(Some(canonical.parent().unwrap().to_str().unwrap().to_string()));
             sl.link_info = Some(_);
->>>>>>> ab8ae81a
         }
 
         Ok(sl)
